
import { initializeApp, cert } from "firebase-admin/app";
import type { ServiceAccount } from "firebase-admin";
import { getAuth } from "firebase-admin/auth";
<<<<<<< HEAD
import { getFirestore } from "firebase-admin/firestore";
import serviceAccountJson from "./aerophilia-dev-firebase-adminsdk-fbsvc-1d68ec927a.json" with { type: "json" };
=======
import { getFirestore, FieldValue } from "firebase-admin/firestore";
import serviceAccountJson from "./aerophilia-backend-firebase.json" with { type: "json" };
>>>>>>> 515112a6

const serviceAccount = serviceAccountJson as ServiceAccount;

initializeApp({
  credential: cert(serviceAccount),
  databaseURL: process.env.FIREBASE_DB_URL || "", 
});

export const auth = getAuth();
export const db = getFirestore();
export const firestore = { FieldValue }; <|MERGE_RESOLUTION|>--- conflicted
+++ resolved
@@ -2,13 +2,8 @@
 import { initializeApp, cert } from "firebase-admin/app";
 import type { ServiceAccount } from "firebase-admin";
 import { getAuth } from "firebase-admin/auth";
-<<<<<<< HEAD
-import { getFirestore } from "firebase-admin/firestore";
-import serviceAccountJson from "./aerophilia-dev-firebase-adminsdk-fbsvc-1d68ec927a.json" with { type: "json" };
-=======
 import { getFirestore, FieldValue } from "firebase-admin/firestore";
 import serviceAccountJson from "./aerophilia-backend-firebase.json" with { type: "json" };
->>>>>>> 515112a6
 
 const serviceAccount = serviceAccountJson as ServiceAccount;
 

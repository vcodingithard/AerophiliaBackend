--- conflicted
+++ resolved
@@ -22,14 +22,10 @@
 import { sendEventRegistrationEmail } from "../utils/sendEmails/eventRegistration.ts";
 import { v4 as uuidv4 } from "uuid";
 import ExpressError from "../utils/expressError.ts";
-<<<<<<< HEAD
-import { checkEventExists } from "../utils/checkEventIdValid.ts";
-=======
 import { TeamManagementService } from "../services/teamManagementService.ts";
 import { TeamRequestService } from "../services/teamRequestService.ts";
 import { TeamOperationsService } from "../services/teamOperationsService.ts";
 import { DatabaseHelpers } from "../services/databaseHelpers.ts";
->>>>>>> 7c9507ca
 
 // Extend Express Request to include user_id and user
 interface AuthRequest extends Request {
@@ -47,6 +43,7 @@
   volunteer_phone_no: string[];
   Payment_Amount: number;
   participant_count: number;
+  eventType: string; // ✅ Added
   createdAt?: Date;
 }
 
@@ -54,25 +51,8 @@
 // 1️⃣ Individual Event Registration
 // ------------------------
 export const registerIndividualEvent = asyncHandler(async (req: AuthRequest, res: Response) => {
-<<<<<<< HEAD
-  if (!req.user_id) return res.status(401).json({ message: "Unauthorized" });
-  const user_id = req.user_id;
-  const { eventId } = req.params;
-  const email = req.user?.email;
-  console.log("User Email is : ", email)
-
-  if (!email)
-    return res.status(400).json({ message: "User email missing" });
-
-
-  if (!eventId || !checkEventExists(eventId))
-    return res.status(400).json({ message: "Missing event ID" });
-
-  const { fullName, college, age, year_of_study } = req.body;
-=======
-  // Validate authentication
-  const user_id = DatabaseHelpers.validateAuth(req, res);
-  if (!user_id) return; // Response already sent by validateAuth
+
+  let user_id=req.user?.uid;
 
   // Validate event ID
   const { eventId: eventIdParam } = req.params;
@@ -81,18 +61,15 @@
 
   // At this point, eventId is guaranteed to be a string (not undefined)
   const { fullName, email, college, age, year_of_study } = req.body;
->>>>>>> 7c9507ca
-
-  if (!fullName || !college || !age || !year_of_study) {
-    return res.status(400).json({ message: "Invalid Credentials" });
+
+  if (!fullName || !email) {
+    return res.status(400).json({ message: "Full name and email required" });
   }
 
   const eventDetails = await DatabaseHelpers.getEventDetails(eventId);
   const registrationId = uuidv4();
   const registrationRef = db.collection("registrations").doc(registrationId);
   const userRef = db.collection("users").doc(user_id);
-
-  console.log("User Found is : ", userRef)
 
   await db.runTransaction(async (tx) => {
     tx.set(registrationRef, {
@@ -327,32 +304,7 @@
     return res.status(201).json({ message: "Event added", event: data });
 
   } catch (error) {
-    console.error("Error adding event:", error);
-    throw new ExpressError(500, "Error creating Events !")
-  }
-});
-
-
-export const getEventByType = asyncHandler(async (req: Request, res: Response) => {
-  const eventType = (req.query.eventType as string | undefined)?.trim();
-
-  if (!eventType) {
-    return res.status(400).json({ error: "Event Type is required" });
-  }
-
-  const snapshot = await db
-    .collection("events")
-    .where("eventType", "==", eventType)
-    .get();
-
-  const events = snapshot.docs.map((doc) => ({
-    id: doc.id,
-    ...doc.data(),
-  }));
-
-  if (events.length === 0) {
-    return res.status(404).json({ error: "No events found for the given eventType!" });
-  }
-
-  return res.status(200).json({ success: true, events });
+      console.error("Error adding event:", error);
+      throw new ExpressError(500,"Error creating Events !")
+  }
 });